from fastapi import FastAPI
from fastapi.middleware.cors import CORSMiddleware
from fastapi.middleware import Middleware
# SessionLocal
# import os
from dotenv import load_dotenv


<<<<<<< HEAD

# from authenticator import authenticator
=======
from authenticator import authenticator
>>>>>>> 92f0014a
from messages.routers import messages
from accounts.routers import accounts
from peers.routers import peers
from matching.routers import matching
from tags.routers import tags
from database import initialize_database, close_engine


load_dotenv()

app = FastAPI(middleware=Middleware)

# db_engine = create_database_engine()

# initialize_database()

app.include_router(authenticator.router)
app.include_router(messages.messages_router)
app.include_router(accounts.router)
app.include_router(peers.router)
app.include_router(matching.router)
app.include_router(tags.router)

app.add_middleware(
    CORSMiddleware,
<<<<<<< HEAD
    allow_origins=[
        "https://lobster-app-w277t.ondigitalocean.app:8080",
        "https://lobster-app-w277t.ondigitalocean.app:8080/"

=======
    # allow_origins=["*"],
    allow_origins=[
        "https://oyster-app-cxtg3.ondigitalocean.app",
>>>>>>> 92f0014a
    ],
    allow_credentials=True,
    allow_methods=["*"],
    allow_headers=["*"],
)


@app.get("/")
def root():
    return {"message": "You hit the root path!"}

@app.on_event("startup")
async def startup():
    # app.db_connection = connect_to_db()
    initialize_database()


@app.on_event("shutdown")
async def shutdown():
    close_engine()


# def get_db():
#     db = SessionLocal()
#     try:
#         yield db
#     finally:
#         db.close()


# async def get_database():
#     return app.db_connection


# @app.get("/api/launch-details")
# def launch_details():
#     return {
#         "launch_details": {
#             "module": 3,
#             "week": 17,
#             "day": 5,
#             "hour": 19,
#             "min": "00",
#         }
#     }<|MERGE_RESOLUTION|>--- conflicted
+++ resolved
@@ -6,12 +6,9 @@
 from dotenv import load_dotenv
 
 
-<<<<<<< HEAD
 
-# from authenticator import authenticator
-=======
+
 from authenticator import authenticator
->>>>>>> 92f0014a
 from messages.routers import messages
 from accounts.routers import accounts
 from peers.routers import peers
@@ -37,16 +34,9 @@
 
 app.add_middleware(
     CORSMiddleware,
-<<<<<<< HEAD
     allow_origins=[
-        "https://lobster-app-w277t.ondigitalocean.app:8080",
-        "https://lobster-app-w277t.ondigitalocean.app:8080/"
-
-=======
-    # allow_origins=["*"],
-    allow_origins=[
-        "https://oyster-app-cxtg3.ondigitalocean.app",
->>>>>>> 92f0014a
+        "https://oyster-app-cxtg3.ondigitalocean.app:8080",
+        "https://oyster-app-cxtg3.ondigitalocean.app:8080/"
     ],
     allow_credentials=True,
     allow_methods=["*"],
